name: CI - Build and Test

on:
  pull_request:
    branches:
      - main
  push:
    branches:
      - main

jobs:
  build-and-test:
    name: Build and Test
    runs-on: ubuntu-latest

    steps:
      - name: Checkout code
<<<<<<< HEAD
        uses: actions/checkout@v4

=======
        uses: actions/checkout@v5
      
>>>>>>> ebe9c7fe
      - name: Install pnpm
        uses: pnpm/action-setup@v4
        with:
          version: 10

      - name: Setup Node.js
        uses: actions/setup-node@v6
        with:
          node-version: '20'
          cache: 'pnpm'

      - name: Install dependencies
        run: pnpm install --frozen-lockfile

      - name: Run tests
        run: pnpm test

      - name: Build project
        run: pnpm build

      - name: Check build artifacts
        run: |
          if [ ! -d "dist" ]; then
            echo "Error: dist directory not found after build"
            exit 1
          fi
          echo "Build successful - dist directory created"<|MERGE_RESOLUTION|>--- conflicted
+++ resolved
@@ -15,13 +15,8 @@
 
     steps:
       - name: Checkout code
-<<<<<<< HEAD
-        uses: actions/checkout@v4
+        uses: actions/checkout@v5
 
-=======
-        uses: actions/checkout@v5
-      
->>>>>>> ebe9c7fe
       - name: Install pnpm
         uses: pnpm/action-setup@v4
         with:
